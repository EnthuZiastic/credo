defmodule Credo.Check.Readability.ParenthesesOnZeroArityDefs do
  use Credo.Check,
    base_priority: :low,
    param_defaults: [parens: false],
    explanations: [
      check: """
      Either use parentheses or not when defining a function with no arguments.

      By default, this check enforces no parentheses, so zero-arity function
      and macro definitions should look like this:

      def summer? do
        # ...
      end

      If the `:parens` option is set to `true` for this check, then the check
      enforces zero-arity function and macro definitions to have parens:

      def summer?() do
        # ...
      end

      Like all `Readability` issues, this one is not a technical concern.
      But you can improve the odds of others reading and liking your code by making
      it easier to follow.
      """
    ]

  alias Credo.Check.Params

  @moduledoc false

  @def_ops [:def, :defp, :defmacro, :defmacrop]

  @doc false
<<<<<<< HEAD
  def run(source_file, params) do
    parens? = Params.get(params, :parens, @default_params)
=======
  def run(source_file, params \\ []) do
    parens? = Params.get(params, :parens, __MODULE__)
>>>>>>> 1b920664
    issue_meta = IssueMeta.for(source_file, params)

    Credo.Code.prewalk(source_file, &traverse(&1, &2, issue_meta, parens?))
  end

  # TODO: consider for experimental check front-loader (ast)
  for op <- @def_ops do
    # catch variables named e.g. `defp`
    defp traverse({unquote(op), _, nil} = ast, issues, _issue_meta, _parens?) do
      {ast, issues}
    end

    defp traverse({unquote(op), _, body} = ast, issues, issue_meta, parens?) do
      function_head = Enum.at(body, 0)

      {ast, issues_for_definition(function_head, issues, issue_meta, parens?)}
    end
  end

  defp traverse(ast, issues, _issue_meta, _parens?) do
    {ast, issues}
  end

  # skip the false positive for a metaprogrammed definition
  defp issues_for_definition({{:unquote, _, _}, _, _}, issues, _, _parens?) do
    issues
  end

  defp issues_for_definition({_, _, args}, issues, _, _parens?) when length(args) > 0 do
    issues
  end

  defp issues_for_definition({name, meta, _}, issues, issue_meta, enforce_parens?) do
    line_no = meta[:line]
    text = remaining_line_after(issue_meta, line_no, name)
    parens? = String.match?(text, ~r/^\((\w*)\)(.)*/)

    cond do
      parens? and not enforce_parens? ->
        issues ++ [issue_for(issue_meta, line_no, :present)]

      not parens? and enforce_parens? ->
        issues ++ [issue_for(issue_meta, line_no, :missing)]

      true ->
        issues
    end
  end

  defp remaining_line_after(issue_meta, line_no, text) do
    source_file = IssueMeta.source_file(issue_meta)
    line = SourceFile.line_at(source_file, line_no)
    name_size = text |> to_string |> String.length()
    skip = (SourceFile.column(source_file, line_no, text) || -1) + name_size - 1

    String.slice(line, skip..-1)
  end

  defp issue_for(issue_meta, line_no, kind) do
    message =
      case kind do
        :present ->
          "Do not use parentheses when defining a function which has no arguments."

        :missing ->
          "Use parentheses () when defining a function which has no arguments."
      end

    format_issue(issue_meta, message: message, line_no: line_no)
  end
end<|MERGE_RESOLUTION|>--- conflicted
+++ resolved
@@ -33,13 +33,8 @@
   @def_ops [:def, :defp, :defmacro, :defmacrop]
 
   @doc false
-<<<<<<< HEAD
   def run(source_file, params) do
-    parens? = Params.get(params, :parens, @default_params)
-=======
-  def run(source_file, params \\ []) do
     parens? = Params.get(params, :parens, __MODULE__)
->>>>>>> 1b920664
     issue_meta = IssueMeta.for(source_file, params)
 
     Credo.Code.prewalk(source_file, &traverse(&1, &2, issue_meta, parens?))
