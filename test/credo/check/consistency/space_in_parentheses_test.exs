defmodule Credo.Check.Readability.SpaceInParenthesesTest do
  use Credo.TestHelper

  @described_check Credo.Check.Consistency.SpaceInParentheses

  @without_spaces ~S"""
  defmodule Credo.Sample1 do
    @default_sources_glob ~w(** *.{ex,exs})
    @username_regex ~r/^[A-z0-9 ]+$/
    @options [foo: 1, bar: 2, ]

    defmodule InlineModule do
      def foobar do
        {:ok} = File.read(filename)

        parse_code(t, {:some_tuple, 1})
        parse_code(t, acc <> ~s(\"\"\"))
      end
      defp count([], acc), do: acc
      defp count([?( | t], acc), do: count(t, acc + 1)
      defp count([?) | t], acc), do: count(t, acc - 1)

      def foo(a) do
        "#{a} #{a}"
      end

      def bar do
        " )"
      end
    end

    defmodule Foo do
      def bar(a, b) do
        # The next line is the one the error is incorrectly reported against
        if (a + b) / 100 > threshold(), do: :high, else: :low
      end

      def threshold, do: 50
    end

    def credo_test do
      sh_snip = 'if [ ! -d /somedir ] ...'
      foo = 'and here are some ( parenthesis )'
    end
  end
  """
  @with_spaces """
  defmodule Credo.Sample2 do
    defmodule InlineModule do
      def foobar do
        { :ok } = File.read( filename )
      end
    end
  end
  """
  @with_spaces2 """
  defmodule OtherModule3 do
    defmacro foo do
        { :ok } = File.read( filename )
    end

    defp bar do
      :ok
    end
  end
<<<<<<< HEAD
  """
=======
end
"""
@with_spaces_empty_params1 """
defmodule Credo.Sample2 do
  defmodule InlineModule do
    def foobar do
      { :ok } = File.read( %{} )
    end
  end
end
"""
@with_spaces_empty_params2 """
defmodule Credo.Sample2 do
  defmodule InlineModule do
    def foobar do
      { :ok } = File.read( [] )
    end
  end
end
"""
>>>>>>> 902256ce
  @with_and_without_spaces """
  defmodule OtherModule3 do
    defmacro foo do
      { :ok } = File.read( filename )
    end

    defp bar do
      {:ok, :test}
    end
  end
  """

  #
  # cases NOT raising issues
  #

  test "it should report the correct result " do
    [
      @without_spaces
    ]
    |> to_source_files()
    |> refute_issues(@described_check)
  end

  test "it should report the correct result 1" do
    [
      @with_spaces,
      @with_spaces2
    ]
    |> to_source_files()
    |> refute_issues(@described_check)
  end

  #
  # cases raising issues
  #

  test "it should report the correct result 2" do
    [
      @without_spaces,
      @with_spaces,
      @with_spaces2
    ]
    |> to_source_files()
    |> assert_issues(@described_check)
  end

  test "it should report the correct result 3" do
    [
      @with_and_without_spaces
    ]
    |> to_source_files()
    |> assert_issue(@described_check, fn issue ->
      assert 7 == issue.line_no
      assert "{:" == issue.trigger
    end)
  end
<<<<<<< HEAD
=======

  test "it should trigger error with no config on empty map" do
    [
      @with_spaces_empty_params1
    ]
    |> to_source_files()
    |> assert_issue(@described_check, fn(issue) ->
        assert 4 == issue.line_no
        assert "{}" == issue.trigger
      end)
  end

  test "it should trigger error with no config on empty array" do
    [
      @with_spaces_empty_params2
    ]
    |> to_source_files()
    |> assert_issue(@described_check, fn(issue) ->
        assert 4 == issue.line_no
        assert "[]" == issue.trigger
      end)
  end

  test "it should not trigger error with config on empty params" do
    [
      @with_spaces_empty_params1, @with_spaces_empty_params2
    ]
    |> to_source_files()
    |> refute_issues(@described_check, allow_empty_enums: true)
  end

>>>>>>> 902256ce
end<|MERGE_RESOLUTION|>--- conflicted
+++ resolved
@@ -63,30 +63,25 @@
       :ok
     end
   end
-<<<<<<< HEAD
   """
-=======
-end
-"""
-@with_spaces_empty_params1 """
-defmodule Credo.Sample2 do
-  defmodule InlineModule do
-    def foobar do
-      { :ok } = File.read( %{} )
+  @with_spaces_empty_params1 """
+  defmodule Credo.Sample2 do
+    defmodule InlineModule do
+      def foobar do
+        { :ok } = File.read( %{} )
+      end
     end
   end
-end
-"""
-@with_spaces_empty_params2 """
-defmodule Credo.Sample2 do
-  defmodule InlineModule do
-    def foobar do
-      { :ok } = File.read( [] )
+  """
+  @with_spaces_empty_params2 """
+  defmodule Credo.Sample2 do
+    defmodule InlineModule do
+      def foobar do
+        { :ok } = File.read( [] )
+      end
     end
   end
-end
-"""
->>>>>>> 902256ce
+  """
   @with_and_without_spaces """
   defmodule OtherModule3 do
     defmacro foo do
@@ -144,18 +139,16 @@
       assert "{:" == issue.trigger
     end)
   end
-<<<<<<< HEAD
-=======
 
   test "it should trigger error with no config on empty map" do
     [
       @with_spaces_empty_params1
     ]
     |> to_source_files()
-    |> assert_issue(@described_check, fn(issue) ->
-        assert 4 == issue.line_no
-        assert "{}" == issue.trigger
-      end)
+    |> assert_issue(@described_check, fn issue ->
+      assert 4 == issue.line_no
+      assert "{}" == issue.trigger
+    end)
   end
 
   test "it should trigger error with no config on empty array" do
@@ -163,19 +156,18 @@
       @with_spaces_empty_params2
     ]
     |> to_source_files()
-    |> assert_issue(@described_check, fn(issue) ->
-        assert 4 == issue.line_no
-        assert "[]" == issue.trigger
-      end)
+    |> assert_issue(@described_check, fn issue ->
+      assert 4 == issue.line_no
+      assert "[]" == issue.trigger
+    end)
   end
 
   test "it should not trigger error with config on empty params" do
     [
-      @with_spaces_empty_params1, @with_spaces_empty_params2
+      @with_spaces_empty_params1,
+      @with_spaces_empty_params2
     ]
     |> to_source_files()
     |> refute_issues(@described_check, allow_empty_enums: true)
   end
-
->>>>>>> 902256ce
 end